--- conflicted
+++ resolved
@@ -4,15 +4,11 @@
 
 ### Fixes
 
-<<<<<<< HEAD
+- Fix TWIS transfer `is_done()` always returns true ([#329]).
 - Fix mistake in SPIS `Transfer` `is_done` to borrow `inner` ([#330]).
 
+[#329]: https://github.com/nrf-rs/nrf-hal/pull/329
 [#330]: https://github.com/nrf-rs/nrf-hal/pull/330
-=======
-- Fix TWIS transfer `is_done()` always returns true ([#329]).
-
-[#329]: https://github.com/nrf-rs/nrf-hal/pull/329
->>>>>>> 6955467c
 
 ## [0.12.2]
 
