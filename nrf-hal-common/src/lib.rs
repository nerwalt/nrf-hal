--- conflicted
+++ resolved
@@ -4,14 +4,9 @@
 #![doc(html_root_url = "https://docs.rs/nrf-hal-common/0.17.1")]
 #![no_std]
 
-<<<<<<< HEAD
-use embedded_hal as hal;
-
 #[cfg(feature = "monotonic")]
 pub mod monotonic;
 
-=======
->>>>>>> 55492ec0
 #[cfg(feature = "51")]
 pub use nrf51_pac as pac;
 
